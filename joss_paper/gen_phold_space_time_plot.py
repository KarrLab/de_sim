--- conflicted
+++ resolved
@@ -75,13 +75,9 @@
     source_debug_conf_filename = os.path.join(os.path.dirname(__file__), '..', 'de_sim', 'config',
                                               'debug.default.cfg')
     temp_debug_conf_filename = os.path.expanduser('~/.wc/de_sim.debug.cfg')
-<<<<<<< HEAD
     debug_conf_file_modifier = TempConfigFileModifier(source_config_filename=source_debug_conf_filename,
                                               temp_config_filename=temp_debug_conf_filename)
-=======
-    debug_conf_file_modifier = ConfigFileModifier(source_config_filename=source_debug_conf_filename,
-                                                  temp_config_filename=temp_debug_conf_filename)
->>>>>>> 97337459
+
     debug_conf_file_modifier.write_test_config_file([('level', 'debug')])
 
     plot_log = os.path.expanduser('~/.wc/log/de_sim.plot.log')
